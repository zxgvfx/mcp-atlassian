--- conflicted
+++ resolved
@@ -1,10 +1,6 @@
 [project]
 name = "mcp-atlassian"
-<<<<<<< HEAD
-version = "0.3.0"
-=======
 version = "0.6.3"
->>>>>>> 95147e3d
 description = "The Model Context Protocol (MCP) Atlassian integration is an open-source implementation that bridges Atlassian products (Jira and Confluence) with AI language models following Anthropic's MCP specification. This project enables secure, contextual AI interactions with Atlassian tools while maintaining data privacy and security. Key features include:"
 readme = "README.md"
 requires-python = ">=3.10"
