--- conflicted
+++ resolved
@@ -366,8 +366,6 @@
         return result
 
 
-<<<<<<< HEAD
-=======
 class JiraAttachment(ApiModel):
     """
     Model representing a Jira issue attachment.
@@ -490,7 +488,6 @@
         return {k: v for k, v in data.items() if v is not None}
 
 
->>>>>>> 95147e3d
 class JiraIssue(ApiModel, TimestampMixin):
     """
     Model representing a Jira issue.
@@ -513,19 +510,13 @@
     labels: list[str] = Field(default_factory=list)
     components: list[str] = Field(default_factory=list)
     comments: list[JiraComment] = Field(default_factory=list)
-<<<<<<< HEAD
-=======
     attachments: list[JiraAttachment] = Field(default_factory=list)
     timetracking: JiraTimetracking | None = None
->>>>>>> 95147e3d
     url: str | None = None
     epic_key: str | None = None
     epic_name: str | None = None
     fix_versions: list[str] = Field(default_factory=list)
     custom_fields: dict[str, Any] = Field(default_factory=dict)
-<<<<<<< HEAD
-    requested_fields: list[str] | None = None
-=======
     requested_fields: Literal["*all"] | list[str] | None = None
 
     def __getattribute__(self, name: str) -> Any:
@@ -548,7 +539,6 @@
                 pass
             # Propagate the original error
             raise
->>>>>>> 95147e3d
 
     @property
     def page_content(self) -> str | None:
@@ -671,11 +661,6 @@
             logger.debug(f"Fields is not a dict, using empty dict: {type(fields)}")
             fields = {}
 
-<<<<<<< HEAD
-        # Store requested fields if provided
-        requested_fields = kwargs.get("requested_fields")
-
-=======
         # Store requested fields if provided and normalize format
         requested_fields_raw = kwargs.get("requested_fields")
 
@@ -697,7 +682,6 @@
         else:
             requested_fields = None
 
->>>>>>> 95147e3d
         # Extract custom fields - any field beginning with "customfield_"
         custom_fields = {}
         for key, value in fields.items():
@@ -750,8 +734,6 @@
             if isinstance(comments_list, list):
                 comments = [JiraComment.from_api_response(c) for c in comments_list]
 
-<<<<<<< HEAD
-=======
         # Process attachments
         attachments = []
         attachments_data = fields.get("attachment", [])
@@ -774,7 +756,6 @@
                 if isinstance(version, dict) and "name" in version:
                     fix_versions.append(version.get("name"))
 
->>>>>>> 95147e3d
         # Construct URL if base_url is provided
         url = None
         base_url = kwargs.get("base_url")
@@ -906,6 +887,7 @@
             labels=labels,
             components=components,
             comments=comments,
+            attachments=attachments,
             url=url,
             epic_key=epic_key,
             epic_name=epic_name,
@@ -918,18 +900,32 @@
     def to_simplified_dict(self) -> dict[str, Any]:
         """
         Convert to a simplified dictionary representation.
-
-        If requested_fields is provided, only those fields will be included
-        in the result, plus id and key which are always included.
-        """
-        # Start with the minimal set of fields that should always be included
+        - If fields="*all", all fields are included
+        - If specific fields are requested, only those are included
+        - If no fields specified, essential fields are included by default
+        """
+        # Always include id and key
         result: dict[str, Any] = {
             "id": self.id,
             "key": self.key,
         }
 
-        # If no specific fields were requested, include all standard fields
-        if not self.requested_fields or "*all" in self.requested_fields:
+        # Define essential fields (same as default in API definition)
+        essential_fields = [
+            "summary",
+            "description",
+            "status",
+            "assignee",
+            "reporter",
+            "priority",
+            "created",
+            "updated",
+            "issuetype",
+        ]
+
+        # Case 1: "*all" was explicitly requested - include everything
+        if self.requested_fields == "*all":
+            # Add all standard fields
             result.update(
                 {
                     "summary": self.summary,
@@ -954,61 +950,17 @@
                     "comments": [
                         comment.to_simplified_dict() for comment in self.comments
                     ],
+                    "attachments": [
+                        attachment.to_simplified_dict()
+                        for attachment in self.attachments
+                    ],
                     "url": self.url,
-<<<<<<< HEAD
-=======
                     "epic_key": self.epic_key,
                     "epic_name": self.epic_name,
                     "fix_versions": self.fix_versions,
->>>>>>> 95147e3d
                 }
             )
-            return result
-
-        # If specific fields were requested, only include those
-        field_mapping = {
-            "summary": lambda: self.summary,
-            "description": lambda: self.description,
-            "created": lambda: self.format_timestamp(self.created),
-            "updated": lambda: self.format_timestamp(self.updated),
-            "status": lambda: self.status.to_simplified_dict() if self.status else None,
-            "issuetype": lambda: self.issue_type.to_simplified_dict()
-            if self.issue_type
-            else None,
-            "issue_type": lambda: self.issue_type.to_simplified_dict()
-            if self.issue_type
-            else None,
-            "priority": lambda: self.priority.to_simplified_dict()
-            if self.priority
-            else None,
-            "assignee": lambda: self.assignee.to_simplified_dict()
-            if self.assignee
-            else None,
-            "reporter": lambda: self.reporter.to_simplified_dict()
-            if self.reporter
-            else None,
-            "labels": lambda: self.labels,
-            "components": lambda: self.components,
-            "comment": lambda: [
-                comment.to_simplified_dict() for comment in self.comments
-            ],
-            "comments": lambda: [
-                comment.to_simplified_dict() for comment in self.comments
-            ],
-            "url": lambda: self.url,
-            "epic_key": lambda: self.epic_key,
-            "epic_name": lambda: self.epic_name,
-        }
-
-<<<<<<< HEAD
-        for field in self.requested_fields:
-            # Handle standard fields
-            if field in field_mapping:
-                result[field] = field_mapping[field]()
-            # Handle custom fields
-            elif field.startswith("customfield_") and field in self.custom_fields:
-                result[field] = self.custom_fields[field]
-=======
+
             # Add timetracking if available
             if self.timetracking:
                 result["timetracking"] = self.timetracking.to_simplified_dict()
@@ -1103,7 +1055,6 @@
                     value = field_mapping[field]()
                     if value is not None:
                         result[field] = value
->>>>>>> 95147e3d
 
         return result
 
@@ -1403,9 +1354,6 @@
             logger.warning(
                 "Search found %d issues but no issue data was returned", self.total
             )
-<<<<<<< HEAD
-        return self
-=======
         return self
 
 
@@ -1542,5 +1490,4 @@
             "goal": self.goal,
             "synced": self.synced,
             "autoStartStop": self.auto_start_stop,
-        }
->>>>>>> 95147e3d
+        }