--- conflicted
+++ resolved
@@ -72,11 +72,5 @@
 # rules
 CLAUDE.md
 
-<<<<<<< HEAD
-# repomix
-.repomixignore
-repomix.config.json
-=======
 # cursor
-.cursor*
->>>>>>> 95147e3d
+.cursor*