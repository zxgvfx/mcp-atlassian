"""Tests for the Jira Search mixin."""

from unittest.mock import MagicMock

import pytest
import requests

from mcp_atlassian.jira.search import SearchMixin
from mcp_atlassian.models.jira import JiraIssue, JiraSearchResult


class TestSearchMixin:
    """Tests for the SearchMixin class."""

    @pytest.fixture
    def search_mixin(self, jira_client):
        """Create a SearchMixin instance with mocked dependencies."""
        mixin = SearchMixin(config=jira_client.config)
        mixin.jira = jira_client.jira

        # Mock methods that are typically provided by other mixins
        mixin._clean_text = MagicMock(side_effect=lambda text: text if text else "")

        return mixin

    def test_search_issues_basic(self, search_mixin):
        """Test basic search functionality."""
        # Setup mock response
        mock_issues = {
            "issues": [
                {
                    "id": "10001",
                    "key": "TEST-123",
                    "fields": {
                        "summary": "Test issue",
                        "issuetype": {"name": "Bug"},
                        "status": {"name": "Open"},
                        "description": "Issue description",
                        "created": "2024-01-01T10:00:00.000+0000",
                        "updated": "2024-01-01T11:00:00.000+0000",
                        "priority": {"name": "High"},
                    },
                }
            ],
            "total": 1,
            "startAt": 0,
            "maxResults": 50,
        }
        search_mixin.jira.jql.return_value = mock_issues
        search_mixin.config.url = "https://example.atlassian.net"

        # Call the method
        result = search_mixin.search_issues("project = TEST")

        # Verify
        search_mixin.jira.jql.assert_called_once_with(
            "project = TEST", fields="*all", start=0, limit=50, expand=None
        )

        # Verify results
        assert isinstance(result, JiraSearchResult)
        assert len(result.issues) == 1
        assert all(isinstance(issue, JiraIssue) for issue in result.issues)
        assert result.total == 1
        assert result.start_at == 0
        assert result.max_results == 50

        # Check the first issue
        issue = result.issues[0]
        assert issue.key == "TEST-123"
        assert issue.summary == "Test issue"
        assert issue.description == "Issue description"
        assert issue.status is not None
        assert issue.status.name == "Open"
        assert issue.issue_type is not None
        assert issue.issue_type.name == "Bug"
        assert issue.priority is not None
        assert issue.priority.name == "High"

        # Remove backward compatibility checks
        assert "Issue description" in issue.description
        assert issue.key == "TEST-123"

    def test_search_issues_with_empty_description(self, search_mixin):
        """Test search with issues that have no description."""
        # Setup mock response
        mock_issues = {
            "issues": [
                {
                    "id": "10001",
                    "key": "TEST-123",
                    "fields": {
                        "summary": "Test issue",
                        "issuetype": {"name": "Bug"},
                        "status": {"name": "Open"},
                        "description": None,
                        "created": "2024-01-01T10:00:00.000+0000",
                        "updated": "2024-01-01T11:00:00.000+0000",
                    },
                }
            ],
            "total": 1,
            "startAt": 0,
            "maxResults": 50,
        }
        search_mixin.jira.jql.return_value = mock_issues

        # Call the method
        result = search_mixin.search_issues("project = TEST")

        # Verify results
        assert len(result.issues) == 1
        assert isinstance(result.issues[0], JiraIssue)
        assert result.issues[0].key == "TEST-123"
        assert result.issues[0].description is None
        assert result.issues[0].summary == "Test issue"

        # Update to use direct properties instead of backward compatibility
        assert "Test issue" in result.issues[0].summary

    def test_search_issues_with_missing_fields(self, search_mixin):
        """Test search with issues missing some fields."""
        # Setup mock response
        mock_issues = {
            "issues": [
                {
                    "key": "TEST-123",
                    "fields": {
                        "summary": "Test issue",
                        # Missing issuetype, status, etc.
                    },
                }
            ],
            "total": 1,
            "startAt": 0,
            "maxResults": 50,
        }
        search_mixin.jira.jql.return_value = mock_issues

        # Call the method
        result = search_mixin.search_issues("project = TEST")

        # Verify results
        assert len(result.issues) == 1
        assert isinstance(result.issues[0], JiraIssue)
        assert result.issues[0].key == "TEST-123"
        assert result.issues[0].summary == "Test issue"
        assert result.issues[0].status is None
        assert result.issues[0].issue_type is None

    def test_search_issues_with_empty_results(self, search_mixin):
        """Test search with no results."""
        # Setup mock response
        search_mixin.jira.jql.return_value = {"issues": []}

        # Call the method
        result = search_mixin.search_issues("project = NONEXISTENT")

        # Verify results
        assert isinstance(result, JiraSearchResult)
        assert len(result.issues) == 0
        assert result.total == 0

    def test_search_issues_with_error(self, search_mixin):
        """Test search with API error."""
        # Setup mock to raise exception
        search_mixin.jira.jql.side_effect = Exception("API Error")

        # Call the method and verify it raises the expected exception
        with pytest.raises(Exception, match="Error searching issues"):
            search_mixin.search_issues("project = TEST")

<<<<<<< HEAD
=======
    def test_search_issues_with_projects_filter(self, search_mixin):
        """Test search with projects filter."""
        # Setup mock response
        mock_issues = {
            "issues": [
                {
                    "id": "10001",
                    "key": "TEST-123",
                    "fields": {
                        "summary": "Test issue",
                        "issuetype": {"name": "Bug"},
                        "status": {"name": "Open"},
                    },
                }
            ],
            "total": 1,
            "startAt": 0,
            "maxResults": 50,
        }
        search_mixin.jira.jql.return_value = mock_issues
        search_mixin.config.url = "https://example.atlassian.net"

        # Test with single project filter
        result = search_mixin.search_issues("text ~ 'test'", projects_filter="TEST")
        search_mixin.jira.jql.assert_called_with(
            "(text ~ 'test') AND project = TEST",
            fields="summary,description,status,assignee,reporter,labels,priority,created,updated,issuetype",
            start=0,
            limit=50,
            expand=None,
        )
        assert len(result.issues) == 1
        assert result.total == 1

        # Test with multiple project filter
        result = search_mixin.search_issues("text ~ 'test'", projects_filter="TEST,DEV")
        search_mixin.jira.jql.assert_called_with(
            '(text ~ \'test\') AND project IN ("TEST", "DEV")',
            fields="summary,description,status,assignee,reporter,labels,priority,created,updated,issuetype",
            start=0,
            limit=50,
            expand=None,
        )
        assert len(result.issues) == 1
        assert result.total == 1

    def test_search_issues_with_config_projects_filter(self, search_mixin):
        """Test search using projects filter from config."""
        # Setup mock response
        mock_issues = {
            "issues": [
                {
                    "id": "10001",
                    "key": "TEST-123",
                    "fields": {
                        "summary": "Test issue",
                        "issuetype": {"name": "Bug"},
                        "status": {"name": "Open"},
                    },
                }
            ],
            "total": 1,
            "startAt": 0,
            "maxResults": 50,
        }
        search_mixin.jira.jql.return_value = mock_issues
        search_mixin.config.url = "https://example.atlassian.net"
        search_mixin.config.projects_filter = "TEST,DEV"

        # Test with config filter
        result = search_mixin.search_issues("text ~ 'test'")
        search_mixin.jira.jql.assert_called_with(
            '(text ~ \'test\') AND project IN ("TEST", "DEV")',
            fields="summary,description,status,assignee,reporter,labels,priority,created,updated,issuetype",
            start=0,
            limit=50,
            expand=None,
        )
        assert len(result.issues) == 1
        assert result.total == 1

        # Test with override
        result = search_mixin.search_issues("text ~ 'test'", projects_filter="OVERRIDE")
        search_mixin.jira.jql.assert_called_with(
            "(text ~ 'test') AND project = OVERRIDE",
            fields="summary,description,status,assignee,reporter,labels,priority,created,updated,issuetype",
            start=0,
            limit=50,
            expand=None,
        )
        assert len(result.issues) == 1
        assert result.total == 1

        # Test with override - multiple projects
        result = search_mixin.search_issues(
            "text ~ 'test'", projects_filter="OVER1,OVER2"
        )
        search_mixin.jira.jql.assert_called_with(
            '(text ~ \'test\') AND project IN ("OVER1", "OVER2")',
            fields="summary,description,status,assignee,reporter,labels,priority,created,updated,issuetype",
            start=0,
            limit=50,
            expand=None,
        )
        assert len(result.issues) == 1
        assert result.total == 1

>>>>>>> 95147e3d
    def test_get_project_issues(self, search_mixin):
        """Test get_project_issues method."""
        # Setup mock response
        search_mixin.jira.jql.return_value = {"issues": []}

        # Call the method
        result = search_mixin.get_project_issues("TEST")

        # Verify JQL query
        search_mixin.jira.jql.assert_called_once_with(
            "project = TEST ORDER BY created DESC",
            fields="summary,description,status,assignee,reporter,labels,priority,created,updated,issuetype",
            start=0,
            limit=50,
            expand=None,
        )
        assert isinstance(result, JiraSearchResult)
        assert len(result.issues) == 0

    def test_get_epic_issues_success(self, search_mixin):
        """Test get_epic_issues method."""
        # Setup mock response
        search_mixin.jira.issue.return_value = {
            "key": "TEST-123",
            "fields": {"issuetype": {"name": "Epic"}},
        }
        search_mixin.jira.jql.return_value = {"issues": []}

        # Call the method
        result = search_mixin.get_epic_issues("TEST-123")

        # Verify JQL query
        search_mixin.jira.issue.assert_called_once_with("TEST-123")
        search_mixin.jira.jql.assert_called_once_with(
            'issueFunction in issuesScopedToEpic("TEST-123")',
            fields="summary,description,status,assignee,reporter,labels,priority,created,updated,issuetype",
            start=0,
            limit=50,
            expand=None,
        )
        assert isinstance(result, JiraSearchResult)
        assert len(result.issues) == 0

    def test_get_epic_issues_not_epic(self, search_mixin):
        """Test get_epic_issues with a non-epic issue."""
        # Setup mock response
        search_mixin.jira.issue.return_value = {
            "key": "TEST-123",
            "fields": {"issuetype": {"name": "Story"}},
        }

        # Call the method and verify it raises the expected exception
        with pytest.raises(ValueError, match="TEST-123 is not an Epic"):
            search_mixin.get_epic_issues("TEST-123")

    def test_get_epic_issues_with_field_ids(self, search_mixin):
        """Test get_epic_issues with custom Epic field IDs."""
        # Setup mock response with custom epic field ids
        epic_key = "TEST-123"
        search_mixin.config.epic_link_field = "customfield_10009"  # Example field ID
        search_mixin.config.epic_name_field = "customfield_10010"  # Example field ID

        # Mock responses using side effects
        def search_side_effect(jql, **kwargs):
            assert epic_key in jql
            return {
                "issues": [
                    {
                        "key": "TEST-124",
                        "fields": {
                            "summary": "Linked issue",
                            "customfield_10009": "TEST-123",  # Epic link
                        },
                    }
                ],
                "total": 1,
                "startAt": 0,
                "maxResults": 50,
            }

        search_mixin.jira.issue.return_value = {
            "key": epic_key,
            "fields": {
                "issuetype": {"name": "Epic"},
                "customfield_10010": "Epic Name",  # Epic name
            },
        }
        search_mixin.jira.jql.side_effect = search_side_effect

        # Call the method
        result = search_mixin.get_epic_issues(epic_key)

        # Verify
        assert isinstance(result, JiraSearchResult)
        assert len(result.issues) == 1
        assert result.issues[0].key == "TEST-124"
        assert result.issues[0].summary == "Linked issue"
        assert result.issues[0].custom_fields["customfield_10009"] == "TEST-123"

    def test_get_epic_issues_no_results(self, search_mixin):
        """Test get_epic_issues with no linked issues."""
        # Setup mock response
        search_mixin.jira.issue.return_value = {
            "key": "TEST-123",
            "fields": {"issuetype": {"name": "Epic"}},
        }
        search_mixin.jira.jql.return_value = {"issues": []}

        # Call the method
        result = search_mixin.get_epic_issues("TEST-123")

        # Verify results
        assert isinstance(result, JiraSearchResult)
        assert len(result.issues) == 0
        assert result.total == 0

    def test_get_epic_issues_with_error(self, search_mixin):
        """Test get_epic_issues with API error."""
        # Setup mock to raise exception on issue lookup
        search_mixin.jira.issue.side_effect = Exception("API Error")

        # Call the method and verify it raises the expected exception
        with pytest.raises(Exception, match="Error getting epic issues"):
            search_mixin.get_epic_issues("TEST-123")

    def test_parse_date(self, search_mixin):
        """Test the _parse_date method."""
        # Test with a valid date string
        result = search_mixin._parse_date("2024-01-01T10:00:00.000+0000")
        assert "2024-01-01" in result

        # Test with an empty string
        result = search_mixin._parse_date("")
        assert result == ""

    def test_search_issues_with_fields_parameter(self, search_mixin):
        """Test search with specific fields parameter, including custom fields."""
        # Setup mock response with a custom field
        mock_issues = {
            "issues": [
                {
                    "id": "10001",
                    "key": "TEST-123",
                    "fields": {
                        "summary": "Test issue with custom field",
                        "assignee": {
                            "displayName": "Test User",
                            "emailAddress": "test@example.com",
                            "active": True,
                        },
                        "customfield_10049": "Custom value",
                        "issuetype": {"name": "Bug"},
                        "status": {"name": "Open"},
                        "description": "Issue description",
                        "created": "2024-01-01T10:00:00.000+0000",
                        "updated": "2024-01-01T11:00:00.000+0000",
                        "priority": {"name": "High"},
                    },
                }
            ],
            "total": 1,
            "startAt": 0,
            "maxResults": 50,
        }
        search_mixin.jira.jql.return_value = mock_issues
        search_mixin.config.url = "https://example.atlassian.net"

        # Call the method with specific fields
        result = search_mixin.search_issues(
            "project = TEST", fields="summary,assignee,customfield_10049"
        )

        # Verify the JQL call includes the fields parameter
        search_mixin.jira.jql.assert_called_once_with(
            "project = TEST",
            fields="summary,assignee,customfield_10049",
            start=0,
            limit=50,
            expand=None,
        )

        # Verify results
        assert isinstance(result, JiraSearchResult)
        assert len(result.issues) == 1
        issue = result.issues[0]

        # Convert to simplified dict to check field filtering
        simplified = issue.to_simplified_dict()

        # These fields should be included (plus id and key which are always included)
        assert "id" in simplified
        assert "key" in simplified
        assert "summary" in simplified
        assert "assignee" in simplified
        assert "customfield_10049" in simplified

        # These fields should NOT be included
        assert "description" not in simplified
        assert "status" not in simplified
        assert "issue_type" not in simplified
        assert "priority" not in simplified
        assert "created" not in simplified
        assert "updated" not in simplified

        # Verify the values of included fields
        assert simplified["summary"] == "Test issue with custom field"
        assert simplified["assignee"]["name"] == "Test User"
        assert simplified["customfield_10049"] == "Custom value"

    def test_search_issues_with_start(self, search_mixin: SearchMixin) -> None:
        """Test searching issues with a start index."""
        search_mixin.jira.jql.return_value = {
            "issues": [
                {
                    "key": "PROJ-1",
                    "fields": {"summary": "Issue 1"},
                    "self": "https://test.atlassian.net/rest/api/2/issue/10001",
                }
            ],
            "total": 1,
            "startAt": 5,
            "maxResults": 10,
        }
        jql = "project = PROJ"
        start_index = 5

        result = search_mixin.search_issues(jql, start=start_index, limit=10)

        assert len(result.issues) == 1
        assert result.start_at == 5
        assert result.max_results == 10
        assert result.total == 1

        search_mixin.jira.jql.assert_called_once_with(
            jql,
            fields="summary,description,status,assignee,reporter,labels,priority,created,updated,issuetype",
            start=start_index,
            limit=10,
            expand=None,
        )

    def test_get_project_issues_with_start(self, search_mixin: SearchMixin) -> None:
        """Test getting project issues with a start index."""
        search_mixin.jira.jql.return_value = {
            "issues": [
                {
                    "key": "PROJ-2",
                    "fields": {"summary": "Issue 2"},
                    "self": "https://test.atlassian.net/rest/api/2/issue/10002",
                }
            ],
            "total": 1,
            "startAt": 3,
            "maxResults": 5,
        }
        project_key = "PROJ"
        start_index = 3

        result = search_mixin.get_project_issues(
            project_key, start=start_index, limit=5
        )

        assert len(result.issues) == 1
        assert result.start_at == 3
        assert result.max_results == 5
        assert result.total == 1

        expected_jql = f"project = {project_key} ORDER BY created DESC"
        search_mixin.jira.jql.assert_called_once_with(
            expected_jql,
            fields="summary,description,status,assignee,reporter,labels,priority,created,updated,issuetype",
            start=start_index,
            limit=5,
            expand=None,
        )

    def test_get_epic_issues_with_start(self, search_mixin: SearchMixin) -> None:
        """Test getting epic issues with a start index."""
        epic_key = "PROJ-100"
        # Mock the epic check first
        search_mixin.jira.issue.return_value = {
            "key": epic_key,
            "fields": {"issuetype": {"name": "Epic"}},
        }
        # Mock the JQL search
        search_mixin.jira.jql.return_value = {
            "issues": [
                {
                    "key": "PROJ-101",
                    "fields": {"summary": "Story 1"},
                    "self": "https://test.atlassian.net/rest/api/2/issue/10101",
                }
            ],
            "total": 1,
            "startAt": 2,
            "maxResults": 10,
        }
        start_index = 2

        result = search_mixin.get_epic_issues(epic_key, start=start_index, limit=10)

        assert len(result.issues) == 1
        assert result.start_at == 2
        assert result.max_results == 10
        assert result.total == 1

        # Check the epic issue call first
        search_mixin.jira.issue.assert_called_once_with(epic_key)
        # Check the JQL call (assuming issueFunction works)
        expected_jql = f'issueFunction in issuesScopedToEpic("{epic_key}")'
        search_mixin.jira.jql.assert_called_once_with(
            expected_jql,
            fields="summary,description,status,assignee,reporter,labels,priority,created,updated,issuetype",
            start=start_index,
            limit=10,
            expand=None,
        )

    def test_get_board_issues(self, search_mixin):
        """Test get_project_issues method."""
        mock_issues = {
            "issues": [
                {
                    "id": "10001",
                    "key": "TEST-123",
                    "fields": {
                        "summary": "Test issue",
                        "issuetype": {"name": "Bug"},
                        "status": {"name": "Open"},
                        "description": "Issue description",
                        "created": "2024-01-01T10:00:00.000+0000",
                        "updated": "2024-01-01T11:00:00.000+0000",
                        "priority": {"name": "High"},
                    },
                }
            ],
            "total": 1,
            "startAt": 0,
            "maxResults": 50,
        }
        search_mixin.jira.get_issues_for_board.return_value = mock_issues

        # Call the method
        result = search_mixin.get_board_issues("1000", jql="", limit=20)

        # Verify results
        assert isinstance(result, JiraSearchResult)
        assert len(result.issues) == 1
        assert all(isinstance(issue, JiraIssue) for issue in result.issues)
        assert result.total == 1
        assert result.start_at == 0
        assert result.max_results == 50

        # Check the first issue
        issue = result.issues[0]
        assert issue.key == "TEST-123"
        assert issue.summary == "Test issue"
        assert issue.description == "Issue description"
        assert issue.status is not None
        assert issue.status.name == "Open"
        assert issue.issue_type is not None
        assert issue.issue_type.name == "Bug"
        assert issue.priority is not None
        assert issue.priority.name == "High"

        # Remove backward compatibility checks
        assert "Issue description" in issue.description
        assert issue.key == "TEST-123"

    def test_get_board_issues_exception(self, search_mixin):
        search_mixin.jira.get_issues_for_board.side_effect = Exception("API Error")

        with pytest.raises(Exception) as e:
            search_mixin.get_board_issues("1000", jql="", limit=20)
        assert "API Error" in str(e.value)

    def test_get_board_issues_http_error(self, search_mixin):
        search_mixin.jira.get_issues_for_board.side_effect = requests.HTTPError(
            response=MagicMock(content="API Error content")
        )

        with pytest.raises(Exception) as e:
            search_mixin.get_board_issues("1000", jql="", limit=20)
        assert "API Error content" in str(e.value)

    def test_get_sprint_issues(self, search_mixin):
        """Test get_sprint_issues method."""
        mock_issues = {
            "issues": [
                {
                    "id": "10001",
                    "key": "TEST-123",
                    "fields": {
                        "summary": "Test issue",
                        "issuetype": {"name": "Bug"},
                        "status": {"name": "Open"},
                        "description": "Issue description",
                        "created": "2024-01-01T10:00:00.000+0000",
                        "updated": "2024-01-01T11:00:00.000+0000",
                        "priority": {"name": "High"},
                    },
                }
            ],
            "total": 1,
            "startAt": 0,
            "maxResults": 50,
        }
        search_mixin.jira.get_sprint_issues.return_value = mock_issues

        # Call the method
        result = search_mixin.get_sprint_issues("10001")

        # Verify results
        assert isinstance(result, JiraSearchResult)
        assert len(result.issues) == 1
        assert all(isinstance(issue, JiraIssue) for issue in result.issues)
        assert result.total == 1
        assert result.start_at == 0
        assert result.max_results == 50

        # Check the first issue
        issue = result.issues[0]
        assert issue.key == "TEST-123"
        assert issue.summary == "Test issue"
        assert issue.description == "Issue description"
        assert issue.status is not None
        assert issue.status.name == "Open"
        assert issue.issue_type is not None
        assert issue.issue_type.name == "Bug"
        assert issue.priority is not None
        assert issue.priority.name == "High"

    def test_get_sprint_issues_exception(self, search_mixin):
        search_mixin.jira.get_sprint_issues.side_effect = Exception("API Error")

        with pytest.raises(Exception) as e:
            search_mixin.get_sprint_issues("10001")
        assert "API Error" in str(e.value)

    def test_get_sprint_issues_http_error(self, search_mixin):
        search_mixin.jira.get_sprint_issues.side_effect = requests.HTTPError(
            response=MagicMock(content="API Error content")
        )

        with pytest.raises(Exception) as e:
            search_mixin.get_sprint_issues("10001")
        assert "API Error content" in str(e.value)<|MERGE_RESOLUTION|>--- conflicted
+++ resolved
@@ -54,7 +54,11 @@
 
         # Verify
         search_mixin.jira.jql.assert_called_once_with(
-            "project = TEST", fields="*all", start=0, limit=50, expand=None
+            "project = TEST",
+            fields="summary,description,status,assignee,reporter,labels,priority,created,updated,issuetype",
+            start=0,
+            limit=50,
+            expand=None,
         )
 
         # Verify results
@@ -170,8 +174,6 @@
         with pytest.raises(Exception, match="Error searching issues"):
             search_mixin.search_issues("project = TEST")
 
-<<<<<<< HEAD
-=======
     def test_search_issues_with_projects_filter(self, search_mixin):
         """Test search with projects filter."""
         # Setup mock response
@@ -279,7 +281,6 @@
         assert len(result.issues) == 1
         assert result.total == 1
 
->>>>>>> 95147e3d
     def test_get_project_issues(self, search_mixin):
         """Test get_project_issues method."""
         # Setup mock response
