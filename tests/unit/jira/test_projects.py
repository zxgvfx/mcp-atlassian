"""Tests for the Jira ProjectsMixin."""

from typing import Any
from unittest.mock import MagicMock, call, patch

import pytest

<<<<<<< HEAD
=======
from mcp_atlassian.jira import JiraFetcher
from mcp_atlassian.jira.config import JiraConfig
>>>>>>> b6d23dfa
from mcp_atlassian.jira.projects import ProjectsMixin
from mcp_atlassian.models.jira.issue import JiraIssue
from mcp_atlassian.models.jira.search import JiraSearchResult


@pytest.fixture
<<<<<<< HEAD
def projects_mixin():
    """Fixture to create a ProjectsMixin instance for testing."""
    mixin = ProjectsMixin()
    mixin.jira = MagicMock()
=======
def mock_config():
    """Fixture to create a mock JiraConfig instance."""
    config = MagicMock(spec=JiraConfig)
    config.url = "https://test.atlassian.net"
    config.username = "test@example.com"
    config.api_token = "test-token"
    config.auth_type = "token"
    return config


@pytest.fixture
def projects_mixin(jira_fetcher: JiraFetcher) -> ProjectsMixin:
    """Fixture to create a ProjectsMixin instance for testing."""
    mixin = jira_fetcher
>>>>>>> b6d23dfa
    return mixin


@pytest.fixture
def mock_projects():
    """Fixture to return mock project data."""
    return [
        {
            "id": "10000",
            "key": "PROJ1",
            "name": "Project One",
            "lead": {"name": "user1", "displayName": "User One"},
        },
        {
            "id": "10001",
            "key": "PROJ2",
            "name": "Project Two",
            "lead": {"name": "user2", "displayName": "User Two"},
        },
    ]


@pytest.fixture
def mock_components():
    """Fixture to return mock project components."""
    return [
        {"id": "10000", "name": "Component One"},
        {"id": "10001", "name": "Component Two"},
    ]


@pytest.fixture
def mock_versions():
    """Fixture to return mock project versions."""
    return [
        {"id": "10000", "name": "1.0", "released": True},
        {"id": "10001", "name": "2.0", "released": False},
    ]


@pytest.fixture
def mock_roles():
    """Fixture to return mock project roles."""
    return {
        "Administrator": {"id": "10000", "name": "Administrator"},
        "Developer": {"id": "10001", "name": "Developer"},
    }


@pytest.fixture
def mock_role_members():
    """Fixture to return mock project role members."""
    return {
        "actors": [
            {"id": "user1", "name": "user1", "displayName": "User One"},
            {"id": "user2", "name": "user2", "displayName": "User Two"},
        ]
    }


@pytest.fixture
def mock_issue_types():
    """Fixture to return mock issue types."""
    return [
        {"id": "10000", "name": "Bug", "description": "A bug"},
        {"id": "10001", "name": "Task", "description": "A task"},
    ]


def test_get_all_projects(projects_mixin: ProjectsMixin, mock_projects: list[dict]):
    """Test get_all_projects method."""
    projects_mixin.jira.projects.return_value = mock_projects

    # Test with default value (include_archived=False)
    result = projects_mixin.get_all_projects()
    assert result == mock_projects
    projects_mixin.jira.projects.assert_called_once_with(included_archived=False)

    # Reset mock and test with include_archived=True
    projects_mixin.jira.projects.reset_mock()
    projects_mixin.jira.projects.return_value = mock_projects

    result = projects_mixin.get_all_projects(include_archived=True)
    assert result == mock_projects
    projects_mixin.jira.projects.assert_called_once_with(included_archived=True)


def test_get_all_projects_exception(projects_mixin: ProjectsMixin):
    """Test get_all_projects method with exception."""
    projects_mixin.jira.projects.side_effect = Exception("API error")

    result = projects_mixin.get_all_projects()
    assert result == []
    projects_mixin.jira.projects.assert_called_once()


def test_get_all_projects_non_list_response(projects_mixin: ProjectsMixin):
    """Test get_all_projects method with non-list response."""
    projects_mixin.jira.projects.return_value = "not a list"

    result = projects_mixin.get_all_projects()
    assert result == []
    projects_mixin.jira.projects.assert_called_once()


def test_get_project(projects_mixin: ProjectsMixin, mock_projects: list[dict]):
    """Test get_project method."""
    project = mock_projects[0]
    projects_mixin.jira.project.return_value = project

    result = projects_mixin.get_project("PROJ1")
    assert result == project
    projects_mixin.jira.project.assert_called_once_with("PROJ1")


def test_get_project_exception(projects_mixin: ProjectsMixin):
    """Test get_project method with exception."""
    projects_mixin.jira.project.side_effect = Exception("API error")

    result = projects_mixin.get_project("PROJ1")
    assert result is None
    projects_mixin.jira.project.assert_called_once()


def test_get_project_issues(projects_mixin: ProjectsMixin):
    """Test get_project_issues method."""
    # Setup mock response
    # Mock the method that is actually called: search_issues
    # It should return a JiraSearchResult object
    mock_search_result = JiraSearchResult(
        issues=[], total=0, start_at=0, max_results=50
    )
    projects_mixin.search_issues = MagicMock(return_value=mock_search_result)

    # Call the method
    result = projects_mixin.get_project_issues("TEST")

    # Verify search_issues was called, not jira.jql
    projects_mixin.search_issues.assert_called_once_with(
        "project = TEST",
        start=0,
        limit=50,
    )
    assert isinstance(result, JiraSearchResult)
    assert len(result.issues) == 0


def test_get_project_issues_with_start(projects_mixin: ProjectsMixin) -> None:
    """Test getting project issues with a start index."""
    # Mock search_issues to return a result reflecting pagination
    mock_issue = JiraIssue(key="PROJ-2", summary="Issue 2", id="10002")
    mock_search_result = JiraSearchResult(
        issues=[mock_issue],
        total=1,
        start_at=3,
        max_results=5,
    )
    projects_mixin.search_issues = MagicMock(return_value=mock_search_result)

    project_key = "PROJ"
    start_index = 3

    # Call the method
    result = projects_mixin.get_project_issues(project_key, start=start_index, limit=5)

    assert len(result.issues) == 1
    # Note: Assertions on start_at, max_results, total should be based on the
    # JiraSearchResult object returned by the mocked search_issues
    assert result.start_at == 3  # Comes from the mocked JiraSearchResult
    assert result.max_results == 5  # Comes from the mocked JiraSearchResult
    assert result.total == 1  # Comes from the mocked JiraSearchResult

    # Verify search_issues was called with the correct arguments
    projects_mixin.search_issues.assert_called_once_with(
        f"project = {project_key}",
        start=start_index,
        limit=5,
    )


def test_project_exists(projects_mixin: ProjectsMixin, mock_projects: list[dict]):
    """Test project_exists method."""
    # Test with existing project
    project = mock_projects[0]
    projects_mixin.jira.project.return_value = project

    result = projects_mixin.project_exists("PROJ1")
    assert result is True
    projects_mixin.jira.project.assert_called_once_with("PROJ1")

    # Test with non-existing project
    projects_mixin.jira.project.reset_mock()
    projects_mixin.jira.project.return_value = None

    result = projects_mixin.project_exists("NONEXISTENT")
    assert result is False
    projects_mixin.jira.project.assert_called_once()


def test_project_exists_exception(projects_mixin: ProjectsMixin):
    """Test project_exists method with exception."""
    projects_mixin.jira.project.side_effect = Exception("API error")

    result = projects_mixin.project_exists("PROJ1")
    assert result is False
    projects_mixin.jira.project.assert_called_once()


def test_get_project_components(
    projects_mixin: ProjectsMixin, mock_components: list[dict]
):
    """Test get_project_components method."""
    projects_mixin.jira.get_project_components.return_value = mock_components

    result = projects_mixin.get_project_components("PROJ1")
    assert result == mock_components
    projects_mixin.jira.get_project_components.assert_called_once_with(key="PROJ1")


def test_get_project_components_exception(projects_mixin: ProjectsMixin):
    """Test get_project_components method with exception."""
    projects_mixin.jira.get_project_components.side_effect = Exception("API error")

    result = projects_mixin.get_project_components("PROJ1")
    assert result == []
    projects_mixin.jira.get_project_components.assert_called_once()


def test_get_project_components_non_list_response(projects_mixin: ProjectsMixin):
    """Test get_project_components method with non-list response."""
    projects_mixin.jira.get_project_components.return_value = "not a list"

    result = projects_mixin.get_project_components("PROJ1")
    assert result == []
    projects_mixin.jira.get_project_components.assert_called_once()


def test_get_project_versions(projects_mixin: ProjectsMixin, mock_versions: list[dict]):
    """Test get_project_versions method."""
    projects_mixin.jira.get_project_versions.return_value = mock_versions

    result = projects_mixin.get_project_versions("PROJ1")
    assert result == mock_versions
    projects_mixin.jira.get_project_versions.assert_called_once_with(key="PROJ1")


def test_get_project_versions_exception(projects_mixin: ProjectsMixin):
    """Test get_project_versions method with exception."""
    projects_mixin.jira.get_project_versions.side_effect = Exception("API error")

    result = projects_mixin.get_project_versions("PROJ1")
    assert result == []
    projects_mixin.jira.get_project_versions.assert_called_once()


def test_get_project_versions_non_list_response(projects_mixin: ProjectsMixin):
    """Test get_project_versions method with non-list response."""
    projects_mixin.jira.get_project_versions.return_value = "not a list"

    result = projects_mixin.get_project_versions("PROJ1")
    assert result == []
    projects_mixin.jira.get_project_versions.assert_called_once()


def test_get_project_roles(
    projects_mixin: ProjectsMixin, mock_roles: dict[str, dict[str, str]]
):
    """Test get_project_roles method."""
    projects_mixin.jira.get_project_roles.return_value = mock_roles

    result = projects_mixin.get_project_roles("PROJ1")
    assert result == mock_roles
    projects_mixin.jira.get_project_roles.assert_called_once_with(project_key="PROJ1")


def test_get_project_roles_exception(projects_mixin: ProjectsMixin):
    """Test get_project_roles method with exception."""
    projects_mixin.jira.get_project_roles.side_effect = Exception("API error")

    result = projects_mixin.get_project_roles("PROJ1")
    assert result == {}
    projects_mixin.jira.get_project_roles.assert_called_once()


def test_get_project_roles_non_dict_response(projects_mixin: ProjectsMixin):
    """Test get_project_roles method with non-dict response."""
    projects_mixin.jira.get_project_roles.return_value = "not a dict"

    result = projects_mixin.get_project_roles("PROJ1")
    assert result == {}
    projects_mixin.jira.get_project_roles.assert_called_once()


def test_get_project_role_members(
    projects_mixin: ProjectsMixin, mock_role_members: dict[str, list[dict[str, str]]]
):
    """Test get_project_role_members method."""
    projects_mixin.jira.get_project_actors_for_role_project.return_value = (
        mock_role_members
    )

    result = projects_mixin.get_project_role_members("PROJ1", "10001")
    assert result == mock_role_members["actors"]
    projects_mixin.jira.get_project_actors_for_role_project.assert_called_once_with(
        project_key="PROJ1", role_id="10001"
    )


def test_get_project_role_members_exception(projects_mixin: ProjectsMixin):
    """Test get_project_role_members method with exception."""
    projects_mixin.jira.get_project_actors_for_role_project.side_effect = Exception(
        "API error"
    )

    result = projects_mixin.get_project_role_members("PROJ1", "10001")
    assert result == []
    projects_mixin.jira.get_project_actors_for_role_project.assert_called_once()


def test_get_project_role_members_invalid_response(projects_mixin: ProjectsMixin):
    """Test get_project_role_members method with invalid response."""
    # Response without actors
    projects_mixin.jira.get_project_actors_for_role_project.return_value = {}

    result = projects_mixin.get_project_role_members("PROJ1", "10001")
    assert result == []
    projects_mixin.jira.get_project_actors_for_role_project.assert_called_once()

    # Non-dict response
    projects_mixin.jira.get_project_actors_for_role_project.reset_mock()
    projects_mixin.jira.get_project_actors_for_role_project.return_value = "not a dict"

    result = projects_mixin.get_project_role_members("PROJ1", "10001")
    assert result == []


def test_get_project_permission_scheme(projects_mixin: ProjectsMixin):
    """Test get_project_permission_scheme method."""
    scheme = {"id": "10000", "name": "Default Permission Scheme"}
    projects_mixin.jira.get_project_permission_scheme.return_value = scheme

    result = projects_mixin.get_project_permission_scheme("PROJ1")
    assert result == scheme
    projects_mixin.jira.get_project_permission_scheme.assert_called_once_with(
        project_id_or_key="PROJ1"
    )


def test_get_project_permission_scheme_exception(projects_mixin: ProjectsMixin):
    """Test get_project_permission_scheme method with exception."""
    projects_mixin.jira.get_project_permission_scheme.side_effect = Exception(
        "API error"
    )

    result = projects_mixin.get_project_permission_scheme("PROJ1")
    assert result is None
    projects_mixin.jira.get_project_permission_scheme.assert_called_once()


def test_get_project_notification_scheme(projects_mixin: ProjectsMixin):
    """Test get_project_notification_scheme method."""
    scheme = {"id": "10000", "name": "Default Notification Scheme"}
    projects_mixin.jira.get_project_notification_scheme.return_value = scheme

    result = projects_mixin.get_project_notification_scheme("PROJ1")
    assert result == scheme
    projects_mixin.jira.get_project_notification_scheme.assert_called_once_with(
        project_id_or_key="PROJ1"
    )


def test_get_project_notification_scheme_exception(projects_mixin: ProjectsMixin):
    """Test get_project_notification_scheme method with exception."""
    projects_mixin.jira.get_project_notification_scheme.side_effect = Exception(
        "API error"
    )

    result = projects_mixin.get_project_notification_scheme("PROJ1")
    assert result is None
    projects_mixin.jira.get_project_notification_scheme.assert_called_once()


def test_get_project_issue_types(
    projects_mixin: ProjectsMixin, mock_issue_types: list[dict]
):
    """Test get_project_issue_types method."""
    createmeta = {
        "projects": [
            {"key": "PROJ1", "name": "Project One", "issuetypes": mock_issue_types}
        ]
    }
    projects_mixin.jira.issue_createmeta.return_value = createmeta

    result = projects_mixin.get_project_issue_types("PROJ1")
    assert result == mock_issue_types
    projects_mixin.jira.issue_createmeta.assert_called_once_with(project="PROJ1")


def test_get_project_issue_types_empty_response(projects_mixin: ProjectsMixin):
    """Test get_project_issue_types method with empty response."""
    # Empty projects list
    projects_mixin.jira.issue_createmeta.return_value = {"projects": []}

    result = projects_mixin.get_project_issue_types("PROJ1")
    assert result == []
    projects_mixin.jira.issue_createmeta.assert_called_once()

    # No issuetypes field
    projects_mixin.jira.issue_createmeta.reset_mock()
    projects_mixin.jira.issue_createmeta.return_value = {
        "projects": [{"key": "PROJ1", "name": "Project One"}]
    }

    result = projects_mixin.get_project_issue_types("PROJ1")
    assert result == []


def test_get_project_issue_types_exception(projects_mixin: ProjectsMixin):
    """Test get_project_issue_types method with exception."""
    projects_mixin.jira.issue_createmeta.side_effect = Exception("API error")

    result = projects_mixin.get_project_issue_types("PROJ1")
    assert result == []
    projects_mixin.jira.issue_createmeta.assert_called_once()


def test_get_project_issues_count(projects_mixin: ProjectsMixin):
    """Test get_project_issues_count method."""
    jql_result = {"total": 42}
    projects_mixin.jira.jql.return_value = jql_result

    result = projects_mixin.get_project_issues_count("PROJ1")
    assert result == 42
    projects_mixin.jira.jql.assert_called_once_with(
        jql="project = PROJ1", fields="key", limit=1
    )


def test_get_project_issues_count_invalid_response(projects_mixin: ProjectsMixin):
    """Test get_project_issues_count method with invalid response."""
    # No total field
    projects_mixin.jira.jql.return_value = {}

    result = projects_mixin.get_project_issues_count("PROJ1")
    assert result == 0
    projects_mixin.jira.jql.assert_called_once()

    # Non-dict response
    projects_mixin.jira.jql.reset_mock()
    projects_mixin.jira.jql.return_value = "not a dict"

    result = projects_mixin.get_project_issues_count("PROJ1")
    assert result == 0
    projects_mixin.jira.jql.assert_called_once()


def test_get_project_issues_count_exception(projects_mixin: ProjectsMixin):
    """Test get_project_issues_count method with exception."""
    projects_mixin.jira.jql.side_effect = Exception("API error")

    result = projects_mixin.get_project_issues_count("PROJ1")
    assert result == 0
    projects_mixin.jira.jql.assert_called_once()


def test_get_project_issues_with_search_mixin(projects_mixin: ProjectsMixin):
    """Test get_project_issues method with search_issues available."""
    # Mock the search_issues method
    mock_search_result = [MagicMock(), MagicMock()]
    projects_mixin.search_issues = MagicMock(return_value=mock_search_result)

    result = projects_mixin.get_project_issues("PROJ1", start=10, limit=20)
    assert result == mock_search_result
    projects_mixin.search_issues.assert_called_once_with(
        "project = PROJ1", start=10, limit=20
    )
    projects_mixin.jira.jql.assert_not_called()


def test_get_project_issues_invalid_response(projects_mixin: ProjectsMixin):
    """Test get_project_issues method with invalid response."""

    # Mock search_issues to simulate an empty result scenario
    mock_search_result = JiraSearchResult(
        issues=[], total=0, start_at=0, max_results=50
    )
    projects_mixin.search_issues = MagicMock(return_value=mock_search_result)

    result = projects_mixin.get_project_issues("PROJ1")
    assert result.issues == []
    projects_mixin.search_issues.assert_called_once()

    # Reset mock and test with non-JiraSearchResult response (this would be handled by the except block)
    projects_mixin.search_issues.reset_mock()
    projects_mixin.search_issues = MagicMock(
        side_effect=TypeError("Not a JiraSearchResult")
    )

    result = projects_mixin.get_project_issues("PROJ1")
    assert result.issues == []
    projects_mixin.search_issues.assert_called_once()


def test_get_project_issues_exception(projects_mixin: ProjectsMixin):
    """Test get_project_issues method with exception."""

    # Mock search_issues to raise an exception, simulating an API error during the search
    projects_mixin.search_issues = MagicMock(side_effect=Exception("API error"))

    result = projects_mixin.get_project_issues("PROJ1")
    assert result.issues == []
    # Verify that search_issues was called, even though it raised an exception
    # The except block in get_project_issues catches it and returns an empty result
    projects_mixin.search_issues.assert_called_once()


def test_get_project_keys(
    projects_mixin: ProjectsMixin, mock_projects: list[dict[str, Any]]
):
    """Test get_project_keys method."""
    # Mock the get_all_projects method
    with patch.object(projects_mixin, "get_all_projects", return_value=mock_projects):
        result = projects_mixin.get_project_keys()
        assert result == ["PROJ1", "PROJ2"]
        projects_mixin.get_all_projects.assert_called_once()


def test_get_project_keys_exception(projects_mixin: ProjectsMixin):
    """Test get_project_keys method with exception."""
    # Mock the get_all_projects method to raise an exception
    with patch.object(
        projects_mixin, "get_all_projects", side_effect=Exception("Error")
    ):
        result = projects_mixin.get_project_keys()
        assert result == []
        projects_mixin.get_all_projects.assert_called_once()


def test_get_project_leads(
    projects_mixin: ProjectsMixin, mock_projects: list[dict[str, Any]]
):
    """Test get_project_leads method."""
    # Mock the get_all_projects method
    with patch.object(projects_mixin, "get_all_projects", return_value=mock_projects):
        result = projects_mixin.get_project_leads()
        assert result == {"PROJ1": "user1", "PROJ2": "user2"}
        projects_mixin.get_all_projects.assert_called_once()


def test_get_project_leads_with_different_lead_formats(
    projects_mixin: ProjectsMixin, mock_projects: list[dict[str, Any]]
):
    """Test get_project_leads method with different lead formats."""
    mixed_projects = [
        # Project with lead as dictionary with name
        {"key": "PROJ1", "lead": {"name": "user1", "displayName": "User One"}},
        # Project with lead as dictionary with displayName but no name
        {"key": "PROJ2", "lead": {"displayName": "User Two"}},
        # Project with lead as string
        {"key": "PROJ3", "lead": "user3"},
        # Project without lead
        {"key": "PROJ4"},
    ]

    # Mock the get_all_projects method
    with patch.object(projects_mixin, "get_all_projects", return_value=mixed_projects):
        result = projects_mixin.get_project_leads()
        assert result == {"PROJ1": "user1", "PROJ2": "User Two", "PROJ3": "user3"}
        projects_mixin.get_all_projects.assert_called_once()


def test_get_project_leads_exception(projects_mixin: ProjectsMixin):
    """Test get_project_leads method with exception."""
    # Mock the get_all_projects method to raise an exception
    with patch.object(
        projects_mixin, "get_all_projects", side_effect=Exception("Error")
    ):
        result = projects_mixin.get_project_leads()
        assert result == {}
        projects_mixin.get_all_projects.assert_called_once()


def test_get_user_accessible_projects(
    projects_mixin: ProjectsMixin, mock_projects: list[dict[str, Any]]
):
    """Test get_user_accessible_projects method."""
    # Mock the get_all_projects method
    with patch.object(projects_mixin, "get_all_projects", return_value=mock_projects):
        # Set up the browse permission responses
        browse_users_responses = [
            [{"name": "test_user"}],  # User has access to PROJ1
            [],  # User doesn't have access to PROJ2
        ]
        projects_mixin.jira.get_users_with_browse_permission_to_a_project.side_effect = browse_users_responses

        result = projects_mixin.get_user_accessible_projects("test_user")

        # Only PROJ1 should be in the result
        assert len(result) == 1
        assert result[0]["key"] == "PROJ1"

        # Check that get_users_with_browse_permission_to_a_project was called for both projects
        assert (
            projects_mixin.jira.get_users_with_browse_permission_to_a_project.call_count
            == 2
        )
        projects_mixin.jira.get_users_with_browse_permission_to_a_project.assert_has_calls(
            [
                call(username="test_user", project_key="PROJ1", limit=1),
                call(username="test_user", project_key="PROJ2", limit=1),
            ]
        )


def test_get_user_accessible_projects_with_permissions_exception(
    projects_mixin: ProjectsMixin, mock_projects: list[dict[str, Any]]
):
    """Test get_user_accessible_projects method with exception in permissions check."""
    # Mock the get_all_projects method
    with patch.object(projects_mixin, "get_all_projects", return_value=mock_projects):
        # First call succeeds, second call raises exception
        projects_mixin.jira.get_users_with_browse_permission_to_a_project.side_effect = [
            [{"name": "test_user"}],  # User has access to PROJ1
            Exception("Permission error"),  # Error checking PROJ2
        ]

        result = projects_mixin.get_user_accessible_projects("test_user")

        # Only PROJ1 should be in the result (PROJ2 was skipped due to error)
        assert len(result) == 1
        assert result[0]["key"] == "PROJ1"


def test_get_user_accessible_projects_exception(projects_mixin: ProjectsMixin):
    """Test get_user_accessible_projects method with main exception."""
    # Mock the get_all_projects method to raise an exception
    with patch.object(
        projects_mixin, "get_all_projects", side_effect=Exception("Error")
    ):
        result = projects_mixin.get_user_accessible_projects("test_user")
        assert result == []
        projects_mixin.get_all_projects.assert_called_once()
        projects_mixin.jira.get_users_with_browse_permission_to_a_project.assert_not_called()<|MERGE_RESOLUTION|>--- conflicted
+++ resolved
@@ -5,23 +5,14 @@
 
 import pytest
 
-<<<<<<< HEAD
-=======
 from mcp_atlassian.jira import JiraFetcher
 from mcp_atlassian.jira.config import JiraConfig
->>>>>>> b6d23dfa
 from mcp_atlassian.jira.projects import ProjectsMixin
 from mcp_atlassian.models.jira.issue import JiraIssue
 from mcp_atlassian.models.jira.search import JiraSearchResult
 
 
 @pytest.fixture
-<<<<<<< HEAD
-def projects_mixin():
-    """Fixture to create a ProjectsMixin instance for testing."""
-    mixin = ProjectsMixin()
-    mixin.jira = MagicMock()
-=======
 def mock_config():
     """Fixture to create a mock JiraConfig instance."""
     config = MagicMock(spec=JiraConfig)
@@ -36,7 +27,6 @@
 def projects_mixin(jira_fetcher: JiraFetcher) -> ProjectsMixin:
     """Fixture to create a ProjectsMixin instance for testing."""
     mixin = jira_fetcher
->>>>>>> b6d23dfa
     return mixin
 
 
