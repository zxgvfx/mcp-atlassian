--- conflicted
+++ resolved
@@ -577,11 +577,7 @@
 
 [[package]]
 name = "mcp-atlassian"
-<<<<<<< HEAD
-version = "0.3.0"
-=======
 version = "0.6.3"
->>>>>>> 95147e3d
 source = { editable = "." }
 dependencies = [
     { name = "atlassian-python-api" },
